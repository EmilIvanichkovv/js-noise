--- conflicted
+++ resolved
@@ -1,10 +1,6 @@
 import { HMACDRBG } from "@stablelib/hmac-drbg";
 import { randomBytes } from "@stablelib/random";
-<<<<<<< HEAD
-import type { ISender, IReceiver } from "@waku/interfaces";
-=======
-import type { IDecoder, IMetaSetter, ISender } from "@waku/interfaces";
->>>>>>> b8f8ed89
+import type { ISender, IMetaSetter, IReceiver } from "@waku/interfaces";
 import debug from "debug";
 import { EventEmitter } from "eventemitter3";
 import { pEvent } from "p-event";
